[build-system]
requires = ["setuptools"]

[project]
name = "arsenal_gear"
authors = [
    {name="BW Keller", email="bkeller1@memphis.edu"},
    {name="Zachary Wyatt", email="zdwyatt@memphis.edu"},
    {name="Lachlan Lancaster", email="ltl2125@columbia.edu"},
    {name="Eric Andersson", email="eandersson@amnh.org"},
    {name="Marta Reina-Campos", email="reinacampos@cita.utoronto.ca"},
    {name="James Wadsley", email="wadsley@mcmaster.ca"},
    {name="Claude Cournoyer-Cloutier", email="cournoyc@mcmaster.ca"},
]
description = "arsenal gear feedback population synthesis"
readme = "README.md"
requires-python = ">=3.10"
dependencies = [
    "numpy>=2.0",
    "sphinx>=7",
    "scipy>=1.10",
    "astropy",
    "pyyaml",
    "tqdm",
    "myst-parser",
    ]
dynamic = ["version"]

[project.scripts]
<<<<<<< HEAD
arsenal = "arsenal_gear:main"
=======
arsenal = "arsenal_gear.scripts:main"
>>>>>>> c6842ad9

[tool.setuptools]
packages = ["arsenal_gear",
    "arsenal_gear.dist_funcs",
    "arsenal_gear.feedbacks",
<<<<<<< HEAD
    "arsenal_gear.stellar_evolution",]
=======
    "arsenal_gear.element_yields",
    "arsenal_gear.scripts",
    "arsenal_gear.stellar_evolution",]
>>>>>>> c6842ad9
<|MERGE_RESOLUTION|>--- conflicted
+++ resolved
@@ -27,20 +27,12 @@
 dynamic = ["version"]
 
 [project.scripts]
-<<<<<<< HEAD
-arsenal = "arsenal_gear:main"
-=======
 arsenal = "arsenal_gear.scripts:main"
->>>>>>> c6842ad9
 
 [tool.setuptools]
 packages = ["arsenal_gear",
     "arsenal_gear.dist_funcs",
     "arsenal_gear.feedbacks",
-<<<<<<< HEAD
-    "arsenal_gear.stellar_evolution",]
-=======
     "arsenal_gear.element_yields",
     "arsenal_gear.scripts",
     "arsenal_gear.stellar_evolution",]
->>>>>>> c6842ad9
