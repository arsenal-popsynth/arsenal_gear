# Configuration file for the Sphinx documentation builder.
#
# For the full list of built-in configuration values, see the documentation:
# https://www.sphinx-doc.org/en/master/usage/configuration.html

import os
import sys

sys.path.insert(0, os.path.abspath('.'))
sys.path.insert(0, os.path.abspath('../arsenal_gear'))

# -- Project information -----------------------------------------------------
# https://www.sphinx-doc.org/en/master/usage/configuration.html#project-information

project = 'arsenal_gear'
copyright = '2024, BW Keller'
author = 'BW Keller'

# -- General configuration ---------------------------------------------------
# https://www.sphinx-doc.org/en/master/usage/configuration.html#general-configuration

extensions = ['sphinx.ext.autodoc',
              'sphinx.ext.autosummary',
              'sphinx.ext.viewcode',
<<<<<<< HEAD
              'sphinx.ext.mathjax'
=======
              'sphinx.ext.mathjax',
              'myst_parser'
>>>>>>> e12af326
              ]

autosummary_generate = True
autodoc_typehints_format = 'short'

templates_path = ['_templates']
exclude_patterns = ['_build', 'Thumbs.db', '.DS_Store']

# -- Options for MyST -------------------------------------------------
# https://myst-parser.readthedocs.io/en/latest/sphinx/intro.html

myst_enable_extensions = [
    "dollarmath",
    "amsmath"
]

# -- Options for HTML output -------------------------------------------------
# https://www.sphinx-doc.org/en/master/usage/configuration.html#options-for-html-output

html_theme = 'classic'
html_static_path = ['_static']
html_sidebars = { '**': ['globaltoc.html', 'relations.html', 'sourcelink.html', 'searchbox.html'] }


import arsenal_gear
version = ".".join(arsenal_gear.__version__.split(".")[:2])

release = arsenal_gear.__version__<|MERGE_RESOLUTION|>--- conflicted
+++ resolved
@@ -22,12 +22,8 @@
 extensions = ['sphinx.ext.autodoc',
               'sphinx.ext.autosummary',
               'sphinx.ext.viewcode',
-<<<<<<< HEAD
-              'sphinx.ext.mathjax'
-=======
               'sphinx.ext.mathjax',
               'myst_parser'
->>>>>>> e12af326
               ]
 
 autosummary_generate = True
